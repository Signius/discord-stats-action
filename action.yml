--- conflicted
+++ resolved
@@ -20,10 +20,6 @@
     description: 'Year to backfill from (ignored if backfill=false)'
     required: false
     default: ''
-<<<<<<< HEAD
-
-=======
->>>>>>> 6db9cdfc
 runs:
   using: composite
   steps:
